--- conflicted
+++ resolved
@@ -21,21 +21,6 @@
 jobs:
 
   build:
-<<<<<<< HEAD
-    runs-on: ${{ matrix.os }}
-    strategy:
-      matrix:
-        os: [windows-latest, ubuntu-latest, macos-latest]
-        include:
-          - os: windows-latest
-            extension: .exe
-            pyinstaller-args: "--onefile --noconsole --name Karbon --icon=icon.ico"
-          - os: ubuntu-latest
-            extension: ''
-            pyinstaller-args: "--onefile --name Karbon"
-          - os: macos-latest
-            extension: .app
-=======
 
     runs-on: ${{ matrix.os }}
 
@@ -63,7 +48,6 @@
 
             extension: .app
 
->>>>>>> 5b32d6aa
             pyinstaller-args: "--onefile --windowed --name Karbon"
 
     steps:
@@ -101,24 +85,6 @@
         shell: bash
 
         run: |
-<<<<<<< HEAD
-          python -m PyInstaller ui.py ${{ matrix.pyinstaller-args }}
-
-      - name: Rename binary for upload
-        shell: bash
-        run: |
-          mkdir -p upload
-          if [[ "${{ matrix.os }}" == "macos-latest" ]]; then
-            cp -r "dist/Karbon.app" "upload/Karbon-${{ runner.os }}.app"
-          else
-            cp "dist/Karbon${{ matrix.extension }}" "upload/Karbon-${{ runner.os }}${{ matrix.extension }}"
-          fi
-
-      - name: (Optional) Zip output for Linux/macOS
-        if: matrix.os != 'windows-latest'
-        run: |
-          cd upload
-=======
 
           mkdir -p upload
 
@@ -140,19 +106,14 @@
 
           cd upload
 
->>>>>>> 5b32d6aa
           zip -r Karbon-${{ runner.os }}.zip ./*
 
       - name: Get short commit hash
 
         id: vars
-<<<<<<< HEAD
-        shell: bash
-=======
 
         shell: bash
 
->>>>>>> 5b32d6aa
         run: echo "SHORT_SHA=${GITHUB_SHA:0:7}" >> $GITHUB_ENV
 
       - name: Create GitHub Release
@@ -168,17 +129,6 @@
           draft: false
 
           prerelease: false
-<<<<<<< HEAD
-          files: |
-            upload/*
-        env:
-          GITHUB_TOKEN: ${{ secrets.GITHUB_TOKEN }}
-
-      - name: Upload build artifacts (backup)
-        uses: actions/upload-artifact@v4
-        with:
-          name: karbon-${{ runner.os }}
-=======
 
           files: |
 
@@ -196,5 +146,4 @@
 
           name: karbon-${{ runner.os }}
 
->>>>>>> 5b32d6aa
           path: upload/*