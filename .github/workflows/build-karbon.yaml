name: Build Karbon and Release

on:
  push:
    branches:
      - main
<<<<<<< HEAD
      - feature/cross-platform-build
  workflow_dispatch:  # Manual trigger
=======
>>>>>>> 76983620

permissions:
  contents: write

jobs:
  build:
    runs-on: windows-latest

    steps:
      - name: Checkout code
        uses: actions/checkout@v3

      - name: Set up Python
        uses: actions/setup-python@v4
        with:
          python-version: '3.11'

      - name: Install dependencies
        run: |
          python -m pip install --upgrade pip
          pip install -r requirements.txt
          pip install pyinstaller

      - name: Build executable with PyInstaller
        run: |
<<<<<<< HEAD
          pyinstaller ui.py ${{ matrix.pyinstaller-args }}

      - name: Rename binary for upload
        shell: bash
        run: |
            mkdir -p upload
            if [[ "${{ matrix.os }}" == "macos-latest" ]]; then
              cp -r "dist/Karbon.app" "upload/Karbon-${{ runner.os }}.app"
            else
              cp "dist/Karbon${{ matrix.extension }}" "upload/Karbon-${{ runner.os }}${{ matrix.extension }}"
            fi

=======
          pyinstaller ui.py --onefile --noconsole --name Karbon --icon=icon.ico
>>>>>>> 76983620

      - name: Get short commit hash
        id: vars
        shell: pwsh
        run: |
          $shortSha = "${{ github.sha }}".Substring(0, 7)
          echo "SHORT_SHA=$shortSha" >> $env:GITHUB_ENV

      - name: Create GitHub Release
        uses: softprops/action-gh-release@v1
        with:
          tag_name: "build-${{ env.SHORT_SHA }}"
          name: "Karbon Build ${{ env.SHORT_SHA }}"
          draft: false
          prerelease: false
          files: dist/Karbon.exe
        env:
          GITHUB_TOKEN: ${{ secrets.GITHUB_TOKEN }}<|MERGE_RESOLUTION|>--- conflicted
+++ resolved
@@ -4,11 +4,8 @@
   push:
     branches:
       - main
-<<<<<<< HEAD
       - feature/cross-platform-build
   workflow_dispatch:  # Manual trigger
-=======
->>>>>>> 76983620
 
 permissions:
   contents: write
@@ -34,22 +31,17 @@
 
       - name: Build executable with PyInstaller
         run: |
-<<<<<<< HEAD
-          pyinstaller ui.py ${{ matrix.pyinstaller-args }}
+          pyinstaller ui.py --onefile --noconsole --name Karbon --icon=icon.ico
 
       - name: Rename binary for upload
         shell: bash
         run: |
-            mkdir -p upload
-            if [[ "${{ matrix.os }}" == "macos-latest" ]]; then
-              cp -r "dist/Karbon.app" "upload/Karbon-${{ runner.os }}.app"
-            else
-              cp "dist/Karbon${{ matrix.extension }}" "upload/Karbon-${{ runner.os }}${{ matrix.extension }}"
-            fi
-
-=======
-          pyinstaller ui.py --onefile --noconsole --name Karbon --icon=icon.ico
->>>>>>> 76983620
+          mkdir -p upload
+          if [[ "${{ runner.os }}" == "macOS" ]]; then
+            cp -r "dist/Karbon.app" "upload/Karbon-${{ runner.os }}.app"
+          else
+            cp "dist/Karbon.exe" "upload/Karbon-${{ runner.os }}.exe"
+          fi
 
       - name: Get short commit hash
         id: vars
@@ -65,6 +57,6 @@
           name: "Karbon Build ${{ env.SHORT_SHA }}"
           draft: false
           prerelease: false
-          files: dist/Karbon.exe
+          files: upload/*
         env:
           GITHUB_TOKEN: ${{ secrets.GITHUB_TOKEN }}