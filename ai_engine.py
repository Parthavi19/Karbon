import json
import re
import logging
import requests
from meta_ai_api import MetaAI

<<<<<<< HEAD
=======


logging.basicConfig(
    filename = "karbon_ai_errors.log",
    level = logging.INFO,
    format = "%(asctime)s %(levelname)s %(message)s"
)

ai_status = {"state": "connecting", "message": "Connecting to AI service..."}

def set_ai_status(state: str, message: str):
    ai_status["state"] = state
    ai_status["message"] = message
    logging.info(f"AI Status Updated: {state} - {message}")

>>>>>>> 174aa3ff
def extract_json(response: str) -> dict:
    try:
        return json.loads(response)
    except json.JSONDecodeError:
        match = re.search(r'\{.*?\}', response, re.DOTALL)
        if match:
            try:
                return json.loads(match.group(0))
            except json.JSONDecodeError:
                return None
        return None

<<<<<<< HEAD
def generate_code_from_prompt(prompt: str, api_key: str = None, model_source: str = None) -> str:
    # Use the provided API key and model source, otherwise use defaults
    meta = MetaAI(api_key=api_key, model_source=model_source)

=======
def generate_code_from_prompt(prompt: str, retries = 2) -> str:
>>>>>>> 174aa3ff
    formatted = (
        f"You are a helpful assistant that writes complete frontend apps.\n"
        f"Given the task: \"{prompt}\"\n"
        f"Respond ONLY in this JSON format:\n"
        "{\n"
        "  \"html\": \"<html>...</html>\",\n"
        "  \"css\": \"body { ... }\",\n"
        "  \"js\": \"document.addEventListener(...)\",\n"
        "  \"name\": \"App Name\"\n"
        "}\n"
        "No markdown, no explanation, only raw JSON."
    )
    last_exception = None
    try:
        set_ai_status("connecting", "Connecting to AI service...")
        meta = MetaAI()
    except Exception as e:
        set_ai_status("error", f"AI service unavailable (no internet connection).")
        logging.error(f"MetaAI init failed: {e}")
        return "<!DOCTYPE html><html><head><title>Error</title><style></style></head><body><h1>AI service is currently unavailable.</h1></body></html>"

    for attempt in range(retries + 1):
        try:
            set_ai_status("generating", "Connecting to AI service...")
            result = meta.prompt(formatted)
            response = result.get("message", "")
            parsed = extract_json(response)

            if not parsed:
                set_ai_status("error", "Could not parse AI response.")
                return "<!DOCTYPE html><html><head><title>Error</title><style></style></head><body><h1>Could not parse AI response.</h1><script></script></body></html>"
            set_ai_status("online", "AI service is online.")
            html = parsed.get("html", "")
            css = parsed.get("css", "")
            js = parsed.get("js", "")

            final_code = html.replace("</head>", f"<style>{css}</style></head>").replace("</body>", f"<script>{js}</script></body>")
            return final_code
        except requests.exceptions.RequestException as e:
            last_exception = e
            set_ai_status("offline", "Network error, AI service is offline.")
            logging.error(f"AI API network error: {e}")
        except Exception as e:
            last_exception = e
            set_ai_status("error", f"AI service error: {e}")
            logging.error(f"AI API error: {e}")
        import time
        time.sleep(2 ** attempt)
    set_ai_status("offline", f"AI service unavailable: {last_exception}.")
    return "<!DOCTYPE html><html><head><title>Error</title><style></style></head><body><h1>AI service is currently unavailable.</h1></body></html>"
def optimize_prompt(prompt: str) -> str:
    print("[optimize_prompt] Called with:", prompt)

    # Heuristic quick check for short or vague prompts
    if len(prompt.strip()) >= 20 and not is_generic(prompt):
        return prompt  # Already decent, skip enhancement

    try:
        ai = MetaAI()
        print("[optimize_prompt] Sending to MetaAI...")
        enriched = ai.prompt(
            f"Transform the following vague or minimal UI prompt into a clear, detailed, and professional instruction specifically for frontend web development. "
            f"Focus on HTML, CSS, and JavaScript. Include layout details, components to be included, styling considerations, and any interactivity if relevant. "
            f"Keep the improved prompt concise yet specific. Do not add commentary or formatting:\n\n"
            f"User Prompt: \"{prompt.strip()}\"\n\n"
            f"Refined Prompt:"
        )


        # If it's a full LLM message, extract just the content
        improved = enriched.get("message", "").strip()
        if not improved:
            print("[optimize_prompt] Empty response, fallback to rule-based enhancement")
            return rule_based_enhancement(prompt)
        return improved

    except Exception as e:
        print(f"[optimize_prompt] Exception: {e}")
        logging.error(f"LLM optimization failed: {e}")
        return rule_based_enhancement(prompt)  # Fallback if AI fails


def rule_based_enhancement(prompt: str) -> str:
    # Minimal fallback when LLM fails
    prompt = prompt.strip()
    modifiers = [
        "Use semantic HTML5 structure.",
        "Apply responsive CSS (mobile-first).",
        "Include clean modular JavaScript with comments."
    ]
    return f"{prompt}\n\n" + "\n".join(modifiers)


def is_generic(prompt: str) -> bool:
    generic_phrases = {
        "make a website", "build ui", "create page", "webpage", "dashboard", "login", "landing page"
    }
    return prompt.lower().strip() in generic_phrases<|MERGE_RESOLUTION|>--- conflicted
+++ resolved
@@ -3,9 +3,6 @@
 import logging
 import requests
 from meta_ai_api import MetaAI
-
-<<<<<<< HEAD
-=======
 
 
 logging.basicConfig(
@@ -21,7 +18,7 @@
     ai_status["message"] = message
     logging.info(f"AI Status Updated: {state} - {message}")
 
->>>>>>> 174aa3ff
+
 def extract_json(response: str) -> dict:
     try:
         return json.loads(response)
@@ -34,14 +31,14 @@
                 return None
         return None
 
-<<<<<<< HEAD
+
 def generate_code_from_prompt(prompt: str, api_key: str = None, model_source: str = None) -> str:
     # Use the provided API key and model source, otherwise use defaults
     meta = MetaAI(api_key=api_key, model_source=model_source)
 
-=======
+
 def generate_code_from_prompt(prompt: str, retries = 2) -> str:
->>>>>>> 174aa3ff
+
     formatted = (
         f"You are a helpful assistant that writes complete frontend apps.\n"
         f"Given the task: \"{prompt}\"\n"
@@ -135,6 +132,10 @@
     return f"{prompt}\n\n" + "\n".join(modifiers)
 
 
+
+    final_code = html.replace("</head>", f"<style>{css}</style></head>").replace("</body>", f"<script>{js}</script></body>")
+    return final_code
+
 def is_generic(prompt: str) -> bool:
     generic_phrases = {
         "make a website", "build ui", "create page", "webpage", "dashboard", "login", "landing page"
