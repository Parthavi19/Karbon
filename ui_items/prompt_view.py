--- conflicted
+++ resolved
@@ -110,9 +110,7 @@
             wrap=tk.WORD
         )
         self.text_input.pack(fill="both", expand=True, pady=(10, 15))
-<<<<<<< HEAD
-
-=======
+
         self.enhance_checkbox = tk.Checkbutton(
             input_frame,
             text="Enhance prompt",
@@ -141,7 +139,7 @@
         self.text_input.bind('<Control-v>', self.update_char_count)
         self.text_input.bind('<FocusOut>', self.update_char_count)
         
->>>>>>> 174aa3ff
+
         # Placeholder functionality
         self.placeholder_text = "Describe your dream website... \n\nExample: Create a modern portfolio website with dark theme, smooth animations, and minimilist Design"
         self.setup_placeholder()
@@ -326,20 +324,18 @@
             if self.placeholder_active:
                 self.text_input.delete("1.0", "end")
                 self.text_input.configure(fg='#f0f6fc')
-<<<<<<< HEAD
-=======
+
                 self.placeholder_active = False
->>>>>>> 174aa3ff
+
 
         def on_focus_out(event):
             content = self.text_input.get("1.0", "end-1c").strip()
             if not self.text_input.get("1.0", "end-1c").strip():
                 self.text_input.insert("1.0", self.placeholder_text)
                 self.text_input.configure(fg='#6e7681')
-<<<<<<< HEAD
-=======
+
                 self.placeholder_active = True
->>>>>>> 174aa3ff
+
 
         self.text_input.bind('<FocusIn>', on_focus_in)
         self.text_input.bind('<FocusOut>', on_focus_out)
@@ -424,16 +420,15 @@
         """Handle generate button click with enhanced UX"""
         if self.is_generating:
             return
-<<<<<<< HEAD
 
         prompt = self.text_input.get("1.0", "end-1c").strip()
 
-=======
+
         prompt = self.text_input.get("1.0", "end-1c")
         # Sanitize input: strip whitespace and remove non-printable characters
         prompt = ''.join(ch for ch in prompt if ch.isprintable()).strip()
         
->>>>>>> 174aa3ff
+
         if not prompt or prompt == self.placeholder_text:
             self.show_error("Please describe your website idea first! 💡")
             return
@@ -461,12 +456,12 @@
         # Start generation in background thread
         def generate_in_background():
             try:
-<<<<<<< HEAD
+
                 # Get API key and model source from the main UI
                 api_key = self.master.master.master.get_api_key()
                 model_source = self.master.master.master.get_model_source()
                 code = generate_code_from_prompt(prompt, api_key, model_source)
-=======
+
                 final_prompt = prompt
                 
                 if self.enhance_ui_var.get():
@@ -474,7 +469,7 @@
                     final_prompt = optimize_prompt(prompt)
                     
                 code = generate_code_from_prompt(final_prompt)
->>>>>>> 174aa3ff
+
                 update_preview(code)
 
                 # Call completion on main thread
@@ -515,10 +510,7 @@
             state='normal',
             bg='#238636'
         )
-<<<<<<< HEAD
-
-=======
-        
+
         status = ai_status.get("state", "unknown")
         message = ai_status.get("message", "")
         if status != "online":
@@ -530,7 +522,7 @@
                 self.show_error(f"Website could not be generated due to an AI service issue")
             return
         
->>>>>>> 174aa3ff
+
         # Show success notification
         self.show_success("Website generated successfully! 🎉")
 
@@ -548,10 +540,10 @@
             bg='#238636'
         )
 
-<<<<<<< HEAD
+
         # Show error
         self.show_error(f"Oops! Something went wrong: {error_msg}")
-=======
+
         status = ai_status.get("state", "unknown")
         message = ai_status.get("message", "")
         if status == "offline":
@@ -560,7 +552,6 @@
             self.show_error(f"AI service error: {message}")
         else:
             self.show_error(f"Oops! Something went wrong: {error_msg}")
->>>>>>> 174aa3ff
 
     def show_error(self, message):
         """Show enhanced error dialog"""
@@ -643,6 +634,7 @@
         # Auto-close after 3 seconds
         success_window.after(3000, success_window.destroy)
 
+
     def update_char_count(self, event=None):
         """Update character count label and enforce max length"""
         content = self.text_input.get("1.0", "end-1c")
@@ -650,4 +642,4 @@
             self.text_input.delete(f"1.0+{256}c", "end")
             content = self.text_input.get("1.0", "end-1c")
         remaining = 256 - len(content)
-        self.char_count_label.config(text=f"{remaining} characters left")+        self.char_count_label.config(text=f"{remaining} characters left")
