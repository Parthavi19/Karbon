--- conflicted
+++ resolved
@@ -27,7 +27,7 @@
         self.api_key = None
         self.model_source = None
 
-<<<<<<< HEAD
+
         # Create main container
         self.main_container = tk.Frame(root, bg='#0d1117')
         self.main_container.pack(fill="both", expand=True)
@@ -40,7 +40,7 @@
         self.paned_window.pack(fill="both", expand=True, padx=20, pady=(0, 20))
 
         # Initialize views (prompt and editor)
-=======
+
         # Main container
         self.main_container = tk.Frame(root, bg='#0d1117')
         self.main_container.pack(fill="both", expand=True)
@@ -53,7 +53,7 @@
         self.paned_window.pack(fill="both", expand=True, padx=20, pady=(0, 20))
 
         # Prompt & Editor views (inside paned_window)
->>>>>>> d10c509f
+
         self.prompt_view = PromptView(self.paned_window, on_generate=self.handle_prompt_generated)
         self.editor_view = EditorView(
             self.paned_window,
@@ -63,12 +63,11 @@
             get_model_source_callback=self.get_model_source
         )
 
-<<<<<<< HEAD
         # Add status bar at the bottom
         self.create_status_bar()
 
         # Start animations and status polling
-=======
+
         # Add views to paned_window (not packed individually)
         self.paned_window.add(self.prompt_view)
         self.paned_window.add(self.editor_view)
@@ -128,7 +127,7 @@
         self.create_status_bar()
 
         # Final UI polish
->>>>>>> d10c509f
+
         self.animate_title()
         self.update_ai_status_indicator()
 
@@ -204,10 +203,10 @@
         self.subtitle_label = tk.Label(self.title_frame, text="AI Web Builder", font=("Segoe UI", 12), bg='#0d1117', fg='#8b949e')
         self.subtitle_label.pack(side="left", padx=(10, 0), pady=10)
 
-<<<<<<< HEAD
+
         # Right side: Controls and Status
         settings_btn = tk.Button(self.title_frame, text="⚙️", font=("Segoe UI", 16), bg='#21262d', fg='#8b949e', activebackground='#30363d', activeforeground='#f0f6fc', relief='flat', bd=0, cursor='hand2', command=self.open_settings)
-=======
+
         # --- NEW: Add Swap Panels Button ---
         swap_btn = tk.Button(
             self.title_frame, text="🔄", font=("Segoe UI", 16), bg='#21262d', fg='#8b949e',
@@ -276,7 +275,7 @@
             fg='#6e7681'
 
         )
->>>>>>> d10c509f
+
         settings_btn.pack(side="right", padx=(10, 0))
         swap_btn = tk.Button(self.title_frame, text="🔄", font=("Segoe UI", 16), bg='#21262d', fg='#8b949e', activebackground='#30363d', activeforeground='#f0f6fc', relief='flat', bd=0, cursor='hand2', command=self.swap_panels)
         swap_btn.pack(side="right", padx=(10, 0))
