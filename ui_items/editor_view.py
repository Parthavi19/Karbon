--- conflicted
+++ resolved
@@ -128,7 +128,6 @@
         )
         self.update_btn.pack(side="left")
 
-<<<<<<< HEAD
         #Undo button
         self.undo_btn = tk.Button(
             button_container,
@@ -166,9 +165,7 @@
             command=self.handle_redo
         )
         self.redo_btn.pack(side="left", padx=(10, 0))
-        
-=======
->>>>>>> e66776c6
+
         # Clear button
         clear_btn = tk.Button(
             button_container,
@@ -467,15 +464,11 @@
         if not prompt or prompt == self.update_placeholder:
             self.show_error("Please describe what changes you'd like to make! 🔄")
             return
-<<<<<<< HEAD
         else:
             prompt_history.pop_prompt()
             prompt_history.pop_code()
             prompt_history.push_prompt(prompt)
-        
-=======
-
->>>>>>> e66776c6
+
         self.start_update(prompt)
         self.redo_btn.config(
                 bg="#1f6feb",
@@ -543,17 +536,12 @@
         # Start update in background
         def update_in_background():
             try:
-<<<<<<< HEAD
-                code = generate_code_from_prompt(prompt)
+                api_key = self.get_api_key()
+                model_source = self.get_model_source()
+                code = generate_code_from_prompt(prompt, api_key, model_source)
                 prompt_history.push_code(code)
                 prompt_history.push_prompt("Describe what you'd like to change...\n\nExample: Make the header purple, add a contact form, or change the font to something more modern")
                 prompt_history.push_code(code)
-
-=======
-                api_key = self.get_api_key()
-                model_source = self.get_model_source()
-                code = generate_code_from_prompt(prompt, api_key, model_source)
->>>>>>> e66776c6
                 self.set_code(code)
                 update_preview(code)
 
